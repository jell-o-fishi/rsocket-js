--- conflicted
+++ resolved
@@ -239,6 +239,7 @@
     // );
   }
 }
+
 /**
  * Byte size of frame without size prefix
  */
@@ -290,6 +291,7 @@
  */
 const SETUP_FIXED_SIZE = 14;
 const RESUME_TOKEN_LENGTH_SIZE = 2;
+
 function serializeSetupFrame(frame: SetupFrame): Buffer {
   const resumeTokenLength =
     frame.resumeToken != null ? frame.resumeToken.byteLength : 0;
@@ -466,6 +468,7 @@
  * Prefix size is for the error code (uint32 = 4).
  */
 const ERROR_FIXED_SIZE = 4;
+
 function serializeErrorFrame(frame: ErrorFrame): Buffer {
   const messageLength =
     frame.message != null ? Buffer.byteLength(frame.message, "utf8") : 0;
@@ -526,6 +529,7 @@
  * Prefix size is for the last received position (uint64 = 8).
  */
 const KEEPALIVE_FIXED_SIZE = 8;
+
 function serializeKeepAliveFrame(frame: KeepAliveFrame): Buffer {
   const dataLength = frame.data != null ? frame.data.byteLength : 0;
   const buffer = Buffer.allocUnsafe(
@@ -581,6 +585,7 @@
  * Prefix size is for the ttl (uint32) and requestcount (uint32).
  */
 const LEASE_FIXED_SIZE = 8;
+
 function serializeLeaseFrame(frame: LeaseFrame): Buffer {
   const metaLength = frame.metadata != null ? frame.metadata.byteLength : 0;
   const buffer = Buffer.allocUnsafe(
@@ -756,6 +761,7 @@
  * Prefix size is for requestN (uint32 = 4).
  */
 const REQUEST_MANY_HEADER = 4;
+
 function serializeRequestManyFrame(
   frame: RequestStreamFrame | RequestChannelFrame
 ): Buffer {
@@ -844,6 +850,7 @@
  * Prefix size is for requestN (uint32 = 4).
  */
 const REQUEST_N_HEADER = 4;
+
 function serializeRequestNFrame(frame: RequestNFrame): Buffer {
   const buffer = Buffer.allocUnsafe(FRAME_HEADER_SIZE + REQUEST_N_HEADER);
   const offset = writeHeader(frame, buffer);
@@ -960,6 +967,7 @@
  * - server position (uint64 = 8)
  */
 const RESUME_FIXED_SIZE = 22;
+
 function serializeResumeFrame(frame: ResumeFrame): Buffer {
   const resumeTokenLength = frame.resumeToken.byteLength;
   const buffer = Buffer.allocUnsafe(
@@ -1032,6 +1040,7 @@
  * - client position (uint64 = 8)
  */
 const RESUME_OK_FIXED_SIZE = 8;
+
 function serializeResumeOkFrame(frame: ResumeOkFrame): Buffer {
   const buffer = Buffer.allocUnsafe(FRAME_HEADER_SIZE + RESUME_OK_FIXED_SIZE);
   const offset = writeHeader(frame, buffer);
@@ -1142,6 +1151,20 @@
 // exported as class to facilitate testing
 export class Deserializer {
   /**
+   * Read a frame from the buffer.
+   */
+  deserializeFrame(buffer: Buffer): Frame {
+    return deserializeFrame(buffer);
+  }
+
+  /**
+   * Reads a frame from a buffer that is prefixed with the frame length.
+   */
+  deserializeFrameWithLength(buffer: Buffer): Frame {
+    return deserializeFrameWithLength(buffer);
+  }
+
+  /**
    * Given a buffer that may contain zero or more length-prefixed frames followed
    * by zero or more bytes of a (partial) subsequent frame, returns an array of
    * the frames and a int representing the buffer offset.
@@ -1149,21 +1172,4 @@
   deserializeFrames(buffer: Buffer): Generator<[Frame, number]> {
     return deserializeFrames(buffer);
   }
-
-  /**
-   * Reads a frame from a buffer that is prefixed with the frame length.
-   */
-  deserializeFrameWithLength(buffer: Buffer): Frame {
-    return deserializeFrameWithLength(buffer);
-  }
-<<<<<<< HEAD
-
-  /**
-   * Read a frame from the buffer.
-   */
-  deserializeFrame(buffer: Buffer): Frame {
-    return deserializeFrame(buffer);
-  }
-=======
->>>>>>> b54e5089
 }